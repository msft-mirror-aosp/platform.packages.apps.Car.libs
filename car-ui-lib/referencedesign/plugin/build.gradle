/*
 * Copyright (C) 2020 The Android Open Source Project
 *
 * Licensed under the Apache License, Version 2.0 (the "License");
 * you may not use this file except in compliance with the License.
 * You may obtain a copy of the License at
 *
 *      http://www.apache.org/licenses/LICENSE-2.0
 *
 * Unless required by applicable law or agreed to in writing, software
 * distributed under the License is distributed on an "AS IS" BASIS,
 * WITHOUT WARRANTIES OR CONDITIONS OF ANY KIND, either express or implied.
 * See the License for the specific language governing permissions and
 * limitations under the License.
 */

// Library-level build file

apply plugin: 'com.android.application'

android {
    compileSdkVersion 32

    defaultConfig {
        minSdkVersion 28
        targetSdkVersion 32
        versionCode gradle.ext.getVersionCode()
        versionName gradle.ext.getVersionName()
    }

    compileOptions {
        sourceCompatibility JavaVersion.VERSION_1_8
        targetCompatibility JavaVersion.VERSION_1_8
    }

    // In order to adb install a new version of an app over it's preinstalled version, the new
    // version must be signed with the same key as the preinstalled version. If you don't specify
    // a certificate in the Android.bp file, the default certificate that will
    // be used is build/target/product/security/testkey.{pk8,x509.pem}. Android studio doesn't
    // support signing apps using individual pk8 and x509.pem files, it requires a keystore file.

    signingConfigs {
        aaos {
            storeFile file(gradle.ext.chassisCertPath)
            storePassword 'chassis'
            keyAlias 'chassis'
            keyPassword 'chassis'
        }

        platform {
            storeFile file(gradle.ext.platformCertPath)
            storePassword 'android'
            keyAlias 'androiddebugkey'
            keyPassword 'android'
        }
    }

    flavorDimensions "signingkey"
    productFlavors {
        aaos {
            dimension "signingkey"
            if (file(gradle.ext.chassisCertPath).exists()) {
                signingConfig signingConfigs.aaos
            }
        }
        platform {
            dimension "signingkey"
            if (file(gradle.ext.platformCertPath).exists()) {
                signingConfig signingConfigs.platform
            }
<<<<<<< HEAD
=======
        }
    }

    buildTypes {
        debug {
            signingConfig android.buildTypes.release.signingConfig
>>>>>>> 683d5bb3
        }
    }

    useLibrary 'android.car'
}

dependencies {
    implementation project(':oem-apis')
    api 'androidx.annotation:annotation:1.3.0'
    api 'androidx.appcompat:appcompat:1.4.1'
    api 'androidx.constraintlayout:constraintlayout:2.1.3'
    api 'androidx.preference:preference:1.2.0'
    api 'androidx.recyclerview:recyclerview:1.2.1'
    api 'androidx.core:core:1.7.0'
}<|MERGE_RESOLUTION|>--- conflicted
+++ resolved
@@ -68,15 +68,12 @@
             if (file(gradle.ext.platformCertPath).exists()) {
                 signingConfig signingConfigs.platform
             }
-<<<<<<< HEAD
-=======
         }
     }
 
     buildTypes {
         debug {
             signingConfig android.buildTypes.release.signingConfig
->>>>>>> 683d5bb3
         }
     }
 
