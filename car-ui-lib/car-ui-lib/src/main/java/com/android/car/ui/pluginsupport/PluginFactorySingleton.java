--- conflicted
+++ resolved
@@ -18,11 +18,6 @@
 import static android.content.pm.PackageManager.COMPONENT_ENABLED_STATE_ENABLED;
 import static android.content.pm.PackageManager.MATCH_DISABLED_COMPONENTS;
 import static android.content.pm.PackageManager.MATCH_SYSTEM_ONLY;
-<<<<<<< HEAD
-
-import static com.android.car.ui.core.CarUi.MIN_TARGET_API;
-=======
->>>>>>> 4299da49
 
 import static java.util.Objects.requireNonNull;
 
@@ -294,15 +289,6 @@
      */
     @Nullable
     public static String getPluginPackageName(Context context) {
-<<<<<<< HEAD
-        if (Build.VERSION.SDK_INT < MIN_TARGET_API) return null;
-        PackageManager packageManager = context.getPackageManager();
-        if (!packageManager.hasSystemFeature(PackageManager.FEATURE_AUTOMOTIVE)) return null;
-        String authority = context.getString(
-                R.string.car_ui_plugin_package_provider_authority_name);
-        ProviderInfo providerInfo = context.getPackageManager().resolveContentProvider(authority,
-                MATCH_ALL | MATCH_DISABLED_COMPONENTS | MATCH_SYSTEM_ONLY);
-=======
         PackageManager packageManager = context.getPackageManager();
         if (!packageManager.hasSystemFeature(PackageManager.FEATURE_AUTOMOTIVE)) {
             return null;
@@ -311,7 +297,6 @@
                 R.string.car_ui_plugin_package_provider_authority_name);
         ProviderInfo providerInfo = context.getPackageManager().resolveContentProvider(authority,
                 MATCH_DISABLED_COMPONENTS | MATCH_SYSTEM_ONLY);
->>>>>>> 4299da49
         if (providerInfo == null) {
             return null;
         }
@@ -322,15 +307,6 @@
      * Return if Car UI components should be loaded from the plugin implementation.
      */
     public static boolean isPluginEnabled(Context context) {
-<<<<<<< HEAD
-        if (Build.VERSION.SDK_INT < MIN_TARGET_API) return false;
-        PackageManager packageManager = context.getPackageManager();
-        if (!packageManager.hasSystemFeature(PackageManager.FEATURE_AUTOMOTIVE)) return false;
-        String authority = context.getString(
-                R.string.car_ui_plugin_package_provider_authority_name);
-        ProviderInfo providerInfo = packageManager.resolveContentProvider(authority,
-                MATCH_ALL | MATCH_DISABLED_COMPONENTS | MATCH_SYSTEM_ONLY);
-=======
         PackageManager packageManager = context.getPackageManager();
         if (!packageManager.hasSystemFeature(PackageManager.FEATURE_AUTOMOTIVE)) {
             return false;
@@ -339,7 +315,6 @@
                 R.string.car_ui_plugin_package_provider_authority_name);
         ProviderInfo providerInfo = packageManager.resolveContentProvider(authority,
                 MATCH_DISABLED_COMPONENTS | MATCH_SYSTEM_ONLY);
->>>>>>> 4299da49
         if (providerInfo == null) {
             return false;
         }
