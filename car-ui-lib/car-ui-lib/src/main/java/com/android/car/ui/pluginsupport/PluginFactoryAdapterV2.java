--- conflicted
+++ resolved
@@ -91,10 +91,7 @@
     @Nullable
     @Override
     public ToolbarController installBaseLayoutAround(
-<<<<<<< HEAD
-=======
             @NonNull Context context,
->>>>>>> 4299da49
             @NonNull View contentView,
             @Nullable InsetsChangedListener insetsChangedListener,
             boolean toolbarEnabled,
