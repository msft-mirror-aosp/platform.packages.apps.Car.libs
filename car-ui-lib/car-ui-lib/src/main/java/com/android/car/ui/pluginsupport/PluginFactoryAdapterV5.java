--- conflicted
+++ resolved
@@ -92,10 +92,7 @@
     @Nullable
     @Override
     public ToolbarController installBaseLayoutAround(
-<<<<<<< HEAD
-=======
             @NonNull Context context,
->>>>>>> 4299da49
             @NonNull View contentView,
             @Nullable InsetsChangedListener insetsChangedListener,
             boolean toolbarEnabled,
