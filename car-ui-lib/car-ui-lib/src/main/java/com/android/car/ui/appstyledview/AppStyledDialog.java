/*
 * Copyright (C) 2021 The Android Open Source Project
 *
 * Licensed under the Apache License, Version 2.0 (the "License");
 * you may not use this file except in compliance with the License.
 * You may obtain a copy of the License at
 *
 *      http://www.apache.org/licenses/LICENSE-2.0
 *
 * Unless required by applicable law or agreed to in writing, software
 * distributed under the License is distributed on an "AS IS" BASIS,
 * WITHOUT WARRANTIES OR CONDITIONS OF ANY KIND, either express or implied.
 * See the License for the specific language governing permissions and
 * limitations under the License.
 */

package com.android.car.ui.appstyledview;

import android.annotation.SuppressLint;
import android.app.Activity;
import android.app.Dialog;
import android.content.Context;
import android.content.DialogInterface;
import android.graphics.Color;
import android.graphics.drawable.ColorDrawable;
import android.os.Build;
import android.os.Bundle;
import android.view.Gravity;
import android.view.View;
import android.view.ViewGroup;
import android.view.Window;
import android.view.WindowInsets;
import android.view.WindowManager;

import androidx.activity.OnBackPressedDispatcher;
import androidx.activity.OnBackPressedDispatcherOwner;
import androidx.activity.ViewTreeOnBackPressedDispatcherOwner;
import androidx.annotation.NonNull;
import androidx.annotation.Nullable;
import androidx.core.view.ViewCompat;
import androidx.core.view.WindowCompat;
import androidx.core.view.WindowInsetsAnimationCompat;
import androidx.core.view.WindowInsetsCompat;
import androidx.core.view.WindowInsetsControllerCompat;
import androidx.lifecycle.Lifecycle;
import androidx.lifecycle.LifecycleOwner;
import androidx.lifecycle.LifecycleRegistry;
import androidx.lifecycle.ViewTreeLifecycleOwner;
import androidx.savedstate.SavedStateRegistry;
import androidx.savedstate.SavedStateRegistryController;
import androidx.savedstate.SavedStateRegistryOwner;
import androidx.savedstate.ViewTreeSavedStateRegistryOwner;

import com.android.car.ui.utils.CarUiUtils;

import java.util.List;

/**
 * App styled dialog used to display a view that cannot be customized via OEM. Dialog will inflate a
 * layout and add the view provided by the application into the layout. Everything other than the
 * view within the layout can be customized by OEM.
 * <p>
 * Apps should not use this directly. Apps should use {@link AppStyledDialogController}.
 */

class AppStyledDialog extends Dialog implements DialogInterface.OnDismissListener, LifecycleOwner,
        SavedStateRegistryOwner, OnBackPressedDispatcherOwner {

    private static final int IME_OVERLAP_DP = 32;
    private final AppStyledViewController mController;
    private Runnable mOnDismissListener;
    private View mContent;
    private View mAppStyledView;
    private final Context mContext;
    private final LifecycleRegistry mLifecycleRegistry;
    private final SavedStateRegistryController mSavedStateRegistryController;
    private final OnBackPressedDispatcher mOnBackPressedDispatcher;

    AppStyledDialog(@NonNull Activity context, @NonNull AppStyledViewController controller) {
        super(context);
        mLifecycleRegistry = new LifecycleRegistry(this);
        mSavedStateRegistryController = SavedStateRegistryController.create(this);
        mOnBackPressedDispatcher = new OnBackPressedDispatcher(super::onBackPressed);
        // super.getContext() returns a ContextThemeWrapper which is not an Activity which we
        // need in order to get call getWindow()
        mContext = context;
        mController = controller;
        setOnDismissListener(this);
        requestWindowFeature(Window.FEATURE_NO_TITLE);
    }

    @NonNull
    @Override
    public Bundle onSaveInstanceState() {
        Bundle bundle = super.onSaveInstanceState();
        mSavedStateRegistryController.performSave(bundle);
        return bundle;
    }

    @Override
    protected void onCreate(Bundle savedInstanceState) {
        super.onCreate(savedInstanceState);
        mSavedStateRegistryController.performRestore(savedInstanceState);
        Window window = getWindow();
        if (window == null) {
            return;
        }

<<<<<<< HEAD
=======
        window.setAttributes(mController.getDialogWindowLayoutParam(getWindow().getAttributes()));
        window.setBackgroundDrawable(new ColorDrawable(Color.TRANSPARENT));
        configureImeInsetFit();

        mLifecycleRegistry.setCurrentState(Lifecycle.State.CREATED);
    }

    private void configureImeInsetFit() {
        // Required inset API is unsupported. Fallback to default IME behavior.
        if (Build.VERSION.SDK_INT < Build.VERSION_CODES.R) {
            return;
        }

>>>>>>> adde14ec
        Window window = getWindow();
        if (window == null) {
            return;
        }

<<<<<<< HEAD
        WindowManager.LayoutParams params = getWindow().getAttributes();
        window.setAttributes(mController.getDialogWindowLayoutParam(params));
        window.setBackgroundDrawable(new ColorDrawable(Color.TRANSPARENT));
        window.getDecorView().getRootView().setOnApplyWindowInsetsListener(
                (v, insets) -> {
                    WindowManager.LayoutParams dialogParams = window.getAttributes();
                    window.setAttributes(mController.getDialogWindowLayoutParam(dialogParams));
                    return insets;
                });
=======
        window.setSoftInputMode(WindowManager.LayoutParams.SOFT_INPUT_ADJUST_NOTHING);
        WindowCompat.setDecorFitsSystemWindows(getWindow(), false);
        ViewCompat.setWindowInsetsAnimationCallback(window.getDecorView().getRootView(),
                new WindowInsetsAnimationCompat.Callback(
                        WindowInsetsAnimationCompat.Callback.DISPATCH_MODE_STOP) {

                    int mEndHeight;
                    WindowManager.LayoutParams mAnimationLayoutParams;
                    WindowManager.LayoutParams mStartLayoutParams;
                    int mAppStyledViewBottomPadding;
                    boolean mIsImeShown;
                    final int mImeOverlapPx =
                            (int) CarUiUtils.dpToPixel(mContext.getResources(), IME_OVERLAP_DP);

                    @Override
                    @SuppressLint({"NewApi", "RtlHardcoded"})
                    public void onPrepare(@NonNull WindowInsetsAnimationCompat animation) {
                        mAnimationLayoutParams = new WindowManager.LayoutParams();
                        mStartLayoutParams = mController.getDialogWindowLayoutParam(
                                window.getAttributes());
                        mAnimationLayoutParams.copyFrom(mStartLayoutParams);

                        int[] location = new int[2];
                        window.getDecorView().getRootView().getLocationOnScreen(location);
                        int x = location[0];
                        int y = location[1];

                        mAppStyledViewBottomPadding = mAppStyledView.getPaddingBottom();

                        mAnimationLayoutParams.gravity = Gravity.TOP | Gravity.LEFT;
                        mAnimationLayoutParams.setFitInsetsTypes(0);
                        mAnimationLayoutParams.x = x;
                        mAnimationLayoutParams.y = y;
                        window.setAttributes(mAnimationLayoutParams);
                    }

                    @NonNull
                    @Override
                    public WindowInsetsAnimationCompat.BoundsCompat onStart(
                            @NonNull WindowInsetsAnimationCompat animation,
                            @NonNull WindowInsetsAnimationCompat.BoundsCompat bounds) {
                        WindowInsetsCompat insets = ViewCompat.getRootWindowInsets(
                                window.getDecorView().getRootView());
                        int imeHeight = insets.getInsets(WindowInsetsCompat.Type.ime()).bottom;
                        mIsImeShown = imeHeight > 0;
                        int imeOverlap = mIsImeShown ? imeHeight - mImeOverlapPx : 0;
                        mEndHeight = mController.getDialogWindowLayoutParam(
                                window.getAttributes()).height - imeOverlap;

                        return bounds;
                    }

                    @Override
                    public void onEnd(@NonNull WindowInsetsAnimationCompat animation) {
                        mStartLayoutParams.height = mEndHeight;
                        window.setAttributes(mStartLayoutParams);
                        super.onEnd(animation);
                    }

                    @NonNull
                    @Override
                    public WindowInsetsCompat onProgress(@NonNull WindowInsetsCompat insets,
                            @NonNull List<WindowInsetsAnimationCompat> runningAnimations) {
                        // Find an IME animation.
                        WindowInsetsAnimationCompat imeAnimation = null;
                        for (WindowInsetsAnimationCompat animation : runningAnimations) {
                            if ((animation.getTypeMask() & WindowInsetsCompat.Type.ime()) != 0) {
                                imeAnimation = animation;
                                break;
                            }
                        }
                        if (imeAnimation != null) {
                            // Offset the view based on the interpolated fraction of the IME
                            // animation.
                            int mStartHeight = mStartLayoutParams.height;
                            mAnimationLayoutParams.height =
                                    (int) (mStartHeight - ((mStartHeight - mEndHeight)
                                            * imeAnimation.getInterpolatedFraction()));
                            window.setAttributes(mAnimationLayoutParams);
                            float imeOffset = mIsImeShown ? mImeOverlapPx
                                    * imeAnimation.getInterpolatedFraction()
                                    : -mImeOverlapPx * imeAnimation.getInterpolatedFraction();
                            mAppStyledView.setPadding(mAppStyledView.getPaddingLeft(),
                                    mAppStyledView.getPaddingTop(),
                                    mAppStyledView.getPaddingRight(),
                                    (int) (mAppStyledViewBottomPadding + imeOffset));
                        }

                        return insets;
                    }
                });
    }

    @Override
    protected void onStart() {
        mLifecycleRegistry.setCurrentState(Lifecycle.State.STARTED);
        mLifecycleRegistry.setCurrentState(Lifecycle.State.RESUMED);
        super.onStart();
    }

    @Override
    protected void onStop() {
        mLifecycleRegistry.setCurrentState(Lifecycle.State.DESTROYED);
        super.onStop();
>>>>>>> adde14ec
    }

    @Override
    public void onDismiss(DialogInterface dialog) {
        if (mOnDismissListener != null) {
            mOnDismissListener.run();
        }
    }

    @Override
    public void onAttachedToWindow() {
        super.onAttachedToWindow();
        copyWindowInsets();
        copySystemUiVisibility();
    }

    /**
     * Copy the visibility of the Activity that has started the dialog {@code mContext}. If the
     * activity is in Immersive mode the dialog will be in Immersive mode too and vice versa.
     */
    private void copySystemUiVisibility() {
        getWindow().getDecorView().setSystemUiVisibility(
                ((Activity) mContext).getWindow().getDecorView().getSystemUiVisibility());
        getWindow().getDecorView().setOnSystemUiVisibilityChangeListener(
                i -> getWindow().getDecorView().setSystemUiVisibility(
                        ((Activity) mContext).getWindow().getDecorView().getSystemUiVisibility()));
    }

    /**
     * Copy window inset settings from the activity that requested the dialog. Status bar insets
     * mirror activity state but nav bar requires the following workaround.
     */
    private void copyWindowInsets() {
        // WindowInsetsController corresponding to activity that requested the dialog
        WindowInsetsControllerCompat activityWindowInsetsController =
                ViewCompat.getWindowInsetsController(
                        ((Activity) mContext).getWindow().getDecorView());

        // WindowInsetsController corresponding to the dialog
        WindowInsetsControllerCompat dialogWindowInsetsController =
                ViewCompat.getWindowInsetsController(getWindow().getDecorView());

        if (dialogWindowInsetsController == null || activityWindowInsetsController == null) {
            return;
        }

        int activitySystemBarBehavior = activityWindowInsetsController.getSystemBarsBehavior();
        // Only set system bar behavior when non-default settings are required. Setting default may
        // overwrite flags set by deprecated methods with different defaults.
        if (activitySystemBarBehavior != 0) {
            // Configure the behavior of the hidden system bars to match requesting activity
            dialogWindowInsetsController.setSystemBarsBehavior(
                    activityWindowInsetsController.getSystemBarsBehavior());
        }

        if (Build.VERSION.SDK_INT >= Build.VERSION_CODES.R) {
            // Configure nav bar visibility to match requesting activity
            WindowInsets windowInsets =
                    ((Activity) mContext).getWindow().getDecorView().getRootWindowInsets();
            if (windowInsets == null) {
                return;
            }

            boolean isNavBarVisible = windowInsets.isVisible(WindowInsets.Type.navigationBars());
            if (!isNavBarVisible) {
                dialogWindowInsetsController.hide(WindowInsetsCompat.Type.navigationBars());
            }
        }
    }

    @Override
    public void show() {
        if (getWindow() != null) {
            getWindow().setAttributes(
                    mController.getDialogWindowLayoutParam(getWindow().getAttributes()));
        }
        super.show();
        mContent.clearFocus();
    }

    void setContent(View contentView) {
        if (contentView.getParent() != null) {
            ((ViewGroup) contentView.getParent()).removeView(contentView);
        }

        mContent = contentView;
        mAppStyledView = mController.getAppStyledView(mContent);
        configureImeInsetFit();
        setContentView(mAppStyledView);
    }

    @Override
    public void setContentView(@NonNull View view) {
        initViewTreeOwners();
        super.setContentView(view);
    }

    @Override
    public void setContentView(int layoutResID) {
        initViewTreeOwners();
        super.setContentView(layoutResID);
    }

    @Override
    public void setContentView(@NonNull View view, @Nullable ViewGroup.LayoutParams params) {
        initViewTreeOwners();
        super.setContentView(view, params);
    }

    @Override
    public void addContentView(@NonNull View view, @Nullable ViewGroup.LayoutParams params) {
        initViewTreeOwners();
        super.addContentView(view, params);
    }

    View getContent() {
        return mContent;
    }

    void setOnDismissListener(Runnable listener) {
        mOnDismissListener = listener;
    }

    @Nullable
    WindowManager.LayoutParams getWindowLayoutParams() {
        if (getWindow() == null) {
            return null;
        }

        return getWindow().getAttributes();
    }

    @NonNull
    @Override
    public Lifecycle getLifecycle() {
        return mLifecycleRegistry;
    }

    private void initViewTreeOwners() {
        Window window = getWindow();
        if (window == null) {
            return;
        }

        ViewTreeLifecycleOwner.set(window.getDecorView(), this);
        ViewTreeSavedStateRegistryOwner.set(window.getDecorView(), this);
        ViewTreeOnBackPressedDispatcherOwner.set(window.getDecorView(), this);
    }

    @NonNull
    @Override
    public SavedStateRegistry getSavedStateRegistry() {
        return mSavedStateRegistryController.getSavedStateRegistry();
    }

    @NonNull
    @Override
    public OnBackPressedDispatcher getOnBackPressedDispatcher() {
        return mOnBackPressedDispatcher;
    }
}<|MERGE_RESOLUTION|>--- conflicted
+++ resolved
@@ -106,8 +106,6 @@
             return;
         }
 
-<<<<<<< HEAD
-=======
         window.setAttributes(mController.getDialogWindowLayoutParam(getWindow().getAttributes()));
         window.setBackgroundDrawable(new ColorDrawable(Color.TRANSPARENT));
         configureImeInsetFit();
@@ -121,23 +119,11 @@
             return;
         }
 
->>>>>>> adde14ec
         Window window = getWindow();
         if (window == null) {
             return;
         }
 
-<<<<<<< HEAD
-        WindowManager.LayoutParams params = getWindow().getAttributes();
-        window.setAttributes(mController.getDialogWindowLayoutParam(params));
-        window.setBackgroundDrawable(new ColorDrawable(Color.TRANSPARENT));
-        window.getDecorView().getRootView().setOnApplyWindowInsetsListener(
-                (v, insets) -> {
-                    WindowManager.LayoutParams dialogParams = window.getAttributes();
-                    window.setAttributes(mController.getDialogWindowLayoutParam(dialogParams));
-                    return insets;
-                });
-=======
         window.setSoftInputMode(WindowManager.LayoutParams.SOFT_INPUT_ADJUST_NOTHING);
         WindowCompat.setDecorFitsSystemWindows(getWindow(), false);
         ViewCompat.setWindowInsetsAnimationCallback(window.getDecorView().getRootView(),
@@ -242,7 +228,6 @@
     protected void onStop() {
         mLifecycleRegistry.setCurrentState(Lifecycle.State.DESTROYED);
         super.onStop();
->>>>>>> adde14ec
     }
 
     @Override
