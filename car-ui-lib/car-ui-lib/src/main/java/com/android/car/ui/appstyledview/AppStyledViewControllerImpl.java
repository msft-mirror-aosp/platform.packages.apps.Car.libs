--- conflicted
+++ resolved
@@ -81,22 +81,13 @@
         // Inset API not supported before Android R. Fallback to previous 90 percent of display size
         // implementation.
         if (android.os.Build.VERSION.SDK_INT >= android.os.Build.VERSION_CODES.R) {
-<<<<<<< HEAD
-            Context unwrappedContext = CarUiUtils.unwrapContext(context);
-            WindowInsets windowInsets =
-                    unwrappedContext.getSystemService(
-                            WindowManager.class).getCurrentWindowMetrics().getWindowInsets();
-            Insets systemBarInsets = windowInsets.getInsets(WindowInsetsCompat.Type.statusBars());
-            Insets imeInsets = windowInsets.getInsets(WindowInsetsCompat.Type.ime());
-=======
             Context unwrappedContext = CarUiUtils.unwrapContext(mContext);
             WindowInsets windowInsets =
                     unwrappedContext.getSystemService(
                             WindowManager.class).getCurrentWindowMetrics().getWindowInsets();
             Insets systemBarInsets = windowInsets.getInsets(WindowInsetsCompat.Type.systemBars());
->>>>>>> adde14ec
-
-            return systemBarInsets.top + systemBarInsets.bottom + imeInsets.top + imeInsets.bottom;
+
+            return systemBarInsets.top + systemBarInsets.bottom;
         }
 
         return (float) (displayMetrics.heightPixels * (1 - VISIBLE_SCREEN_PERCENTAGE));
