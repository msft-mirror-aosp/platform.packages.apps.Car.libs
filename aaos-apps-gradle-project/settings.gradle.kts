--- conflicted
+++ resolved
@@ -16,13 +16,6 @@
 
 rootProject.name = "AAOS Apps"
 
-<<<<<<< HEAD
-apply(from = "buildLogic/metaConfig/plugin-repositories.gradle.kts")
-
-pluginManagement { includeBuild("buildLogic") }
-
-plugins { id("aaosApps.buildLogic.settings") }
-=======
 pluginManagement {
     includeBuild("buildLogic")
 
@@ -61,7 +54,6 @@
         mavenCentral()
     }
 }
->>>>>>> ec5de268
 
 /**
  * List of Unbundled projects and their corresponding relative paths. This is used to configure the
@@ -110,13 +102,6 @@
         ":test-rotary-ime" to "../../tests/RotaryIME",
         ":test-rotary-playground" to "../../tests/RotaryPlayground",
         ":driver-ui" to "../../DriverUI",
-<<<<<<< HEAD
-    )
-
-val dashCamProjects =
-    listOf(
-=======
->>>>>>> ec5de268
         ":car-dashcam-app" to "../../Dashcam/dashcam-app",
         ":car-dashcam-service" to "../../Dashcam/dashcam-service",
         ":car-dashcam-manager" to "../../Dashcam/dashcam-manager",
@@ -127,18 +112,4 @@
 projects.forEach { (projectName, projectDir) ->
     include(projectName)
     project(projectName).projectDir = File(projectDir)
-<<<<<<< HEAD
-}
-
-if (System.getenv("BUSYTOWN_BUILD") != "true") {
-    // b/395922161 - Initialize the dashcam subprojects as long as we aren't running under Busytown
-    dashCamProjects.forEach { (projectName, projectDir) ->
-        include(projectName)
-        project(projectName).projectDir = File(projectDir)
-    }
-}
-
-apply(from = "buildLogic/metaConfig/build-repositories.gradle.kts")
-=======
-}
->>>>>>> ec5de268
+}